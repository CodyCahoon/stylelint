# Head

- Added: support for overlapping `stylelint-disable` commands.
<<<<<<< HEAD
- Fixed: `max-nesting-depth` does not warn about blockless at-rules.
=======
- Fixed: `no-indistinguishable-colors` no longer errors on color functions containing spaces e.g. `rgb(0, 0, 0)`.
>>>>>>> 040c11d5

# 4.5.1

- Fixed: `no-unsupported-browser-features` options now optional.
- Fixed: `no-duplicate-selectors` now ignores keyframe selectors.

# 4.5.0

- Deprecated: `"warn": true` secondary option. Use `"severity": "warning"`, instead.
- Deprecated: `color-no-named` rule. Use the new `color-named` rule, with the `"never"` option instead.
- Deprecated: `declaration-block-no-single-line` rule. Use the new `block-no-single-line` rule instead.
- Deprecated: `rule-no-duplicate-properties` rule. Use the new `declaration-block-no-duplicate-properties` rule instead.
- Deprecated: `rule-no-shorthand-property-overrides` rule. Use the new `declaration-block-no-shorthand-property-overrides` rule instead.
- Deprecated: `rule-properties-order` rule. Use the new `declaration-block-properties-order` rule instead.
- Deprecated: `rule-trailing-semicolon` rule. Use the new `declaration-block-trailing-semicolon` rule instead.
- Deprecated `true` option for `emptyLineBefore` when using property groups in `rule-properties-order`. Use the new `"always"` or `"never"` option instead.
- Deprecated: `"always"` option for `font-weight-notation`. Use the new `always-where-possible` option instead.
- Added: universal `severity` secondary option as a replacement for `"warn": true` to alter a rule's severity.
- Added: `block-no-single-line` rule.
- Added: `color-named` rule.
- Added: `declaration-block-no-duplicate-properties` rule.
- Added: `declaration-block-no-shorthand-property-overrides` rule.
- Added: `declaration-block-properties-order` rule.
- Added: `declaration-block-trailing-semicolon` rule.
- Added: `max-nesting-depth` rule.
- Added: `no-browser-hacks` rule.
- Added: `no-descending-specificity` rule.
- Added: `no-indistinguishable-colors` rule.
- Added: `no-unsupported-browser-features` rule.
- Added: `selector-max-specificity` rule.
- Added: `string-no-newline` rule.
- Added: `"always"` and `"never"` option to `rule-properties-order` `emptyLineBefore` when using property groups
- Added: `named-where-possible` option to `font-weight-notation`.
- Added: `unspecified: "bottomAlphabetical"` option to the `rule-properties-order` rule.
- Added: `ignoreAtRules: []` option to the `block-opening-brace-space-before` and `block-closing-brace-newline-after` rules.
- Added: support for using the nesting selector (`&`) as a prefix in `selector-no-type`.
- Added: `stylelint-disable-line` feature.
- Added: `withinComments`, `withinStrings`, and `checkStrings` options to `styleSearch`, and `insideString` property to the `styleSearch` match object.
- Added: `resolveNestedSelectors` option to the `selector-class-pattern` rule.
- Fixed: informative errors are thrown when `stylelint-disable` is misused.
- Fixed: `selector-no-vendor-prefix` no longer delivers two warnings on vendor-prefixed pseudo-elements with two colons, e.g. `::-moz-placeholder`.
- Fixed: `no-duplicate-selectors` rule now resolves nested selectors.
- Fixed: `font-weight-notation` does not throw false warnings when `normal` is used in certain ways.
- Fixed: `selector-no-*` and `selector-*-pattern` rules now ignore custom property sets.
- Fixed: nested selector handling for `no-duplicate-selectors`.
- Fixed: `selector-no-id` does not warn about Sass interpolation inside an `:nth-child()` argument.
- Fixed: handling of mixed line endings in `rule-nested-empty-line-before`, `rule-non-nested-empty-line-before`, `comment-empty-line-before` and `at-rule-empty-line-before`.
- Fixed: `number-leading-zero`, `function-comma-space-*`, and `declaration-colon-*` do not throw false positives in `url()` arguments.

# 4.4.0

- Added: `ignore: "relative"` option for `font-weight-notation`.
- Fixed: `declaration-colon-space/newline-before/after` rules now ignore scss maps.
- Fixed: `selector-list-comma-newline-after` allows `//` comments after the comma.

# 4.3.6

- Fixed: removed `console.log()`s in `property-unit-whitelist`.

# 4.3.5

- Fixed: removed `console.log()`s in `rule-properties-order`.

# 4.3.4

- Fixed: option normalization for rules with primary options that are arrays of objects, like `rule-properties-order`.
- Fixed: accuracy of warning positions are `//` comments when using SCSS parser.
- Fixed: `no-unknown-animations` ignores variables.
- Fixed: `no-unknown-animations` does not erroneously flag functions like `steps()` and `cubic-bezier()`.
- Fixed: clarified error message in `time-no-imperceptible`.
- Fixed: `font-family-name-quotes` and `font-weight-notation` ignore variables.
- Fixed: `media-feature-no-missing-punctuation` handles space-padded media features.
- Fixed: regression causing CLI `--config` relatives paths that don't start with `./` to be rejected.

# 4.3.3

- Fixed: again removed `stylelint.utils.ruleTester` because its dependencies broke things.

# 4.3.2

- Fixed: move `tape` to dependencies to support `testUtils`.

# 4.3.1

- Fixed: include `testUtils` in npm package whitelist.

# 4.3.0

- Added: `font-family-name-quotes` rule.
- Added: `font-weight-notation` rule.
- Added: `media-feature-no-missing-punctuation` rule.
- Added: `no-duplicate-selectors` rule.
- Added: `no-invalid-double-slash-comments` rule.
- Added: `no-unknown-animations` rule.
- Added: `property-value-blacklist` rule.
- Added: `property-value-whitelist` rule.
- Added: `time-no-imperceptible` rule.
- Added: `ignore: "descendant"` and `ignore: "compounded"` options for `selector-no-type`.
- Added: support for regular expression property identification in `property-blacklist`, `property-unit-blacklist`, `property-unit-whitelist`, `property-value-blacklist`, and `property-whitelist`.
- Added: better handling of vendor prefixes in `property-unit-blacklist` and `property-unit-whitelist`, e.g. if you enter `animation` it now also checks `-webkit-animation`.
- Added: support for using names of modules for the CLI's `--config` argument, not just paths.
- Added: `codeFilename` option to Node API.
- Added: exposed rules at `stylelint.rules` to make stylelint even more extensible.
- Added: brought `stylelint-rule-tester` into this repo, and exposed it at `stylelint.utils.ruleTester`.
- Fixed: bug in `rule-properties-order` empty line detection when the two newlines were separated
  by some other whitespace.
- Fixed: option parsing bug that caused problems when using the `"alphabetical"` primary option
  with `rule-properties-order`.
- Fixed: regard an empty string as a valid CSS code.
- Fixed: `ignoreFiles` handling of absolute paths.
- Fixed: `ignoreFiles` uses the `configBasedir` option to interpret relative paths.

# 4.2.0

- Added: support for custom messages with a `message` secondary property on any rule.
- Fixed: CLI always ignores contents of `node_modules` and `bower_components` directories.
- Fixed: bug preventing CLI from understanding absolute paths in `--config` argument.
- Fixed: bug causing `indentation` to stumble over declarations with semicolons on their own lines.

# 4.1.0

- Added: helpful option validation message when object is expected but non-object provided.
- Fixed: `selector-no-id` no longer warns about Sass interpolation when multiple interpolations are used in a selector.

# 4.0.0

- Removed: support for legacy numbered severities.
- Added: support for extensions on `.stylelintrc` files (by upgrading cosmiconfig).
- Added: `ignore: "non-comments"` option to `max-line-length`.
- Fixed: `function-whitespace-after` does not expect space between `)` and `}`, so it handles Sass interpolation better.

# 3.2.3

- Fixed: `selector-no-vendor-prefix` now handles custom-property-sets.

# 3.2.2

- Fixed: `selector-no-type` ignores `nth-child` pseudo-classes and `@keyframes` selectors.

# 3.2.1

- Fixed: `max-line-length` handles `url()` functions better.
- Fixed: `block-opening-brace-newline-after` and `declaration-block-semicolon-newline-after` handle end-of-line comments better.

# 3.2.0

- Added: `legacyNumberedSeverities` config property to force the legacy severity system.
- Added: `selector-no-id` ignores Sass-style interpolation.
- Fixed: bug causing extended config to override the config that extends it.

# 3.1.4

- Fixed: stopped hijacking `--config` property in PostCSS and Node.js APIs. Still using it in the CLI.

# 3.1.3

- Fixed: bug preventing the disabling of rules analyzing the `root` node, including: `max-line-length`, `max-empty-lines`, `no-eol-whitespace`, `no-missing-eof-newline`, and `string-quotes`.
- Fixed: bug causing `rule-properties-order` to get confused by properties with an unspecified order.

# 3.1.2

- Fixed: bug causing an error when `null` was used on rules whose primary options are arrays.

# 3.1.1

- Fixed: Documentation improvements.

# 3.1.0

- Added: `stylelint-commands` `ignore` option to `comment-empty-line-before`.
- Fixed: v3 regression causing bug in `rule-properties-order` and potentially other rules that accept arrays as primary options.
- Fixed: `no-missing-eof-newline` no longer complains about completely empty files.

# 3.0.3

- Fixed: list of rules within documentation.

# 3.0.0-3.0.2

- Removed: `nesting-block-opening-brace-space-before` and `nesting-block-opening-brace-newline-before` rules.
- Deprecated: numbered severities (0, 1, 2) and will be disabled in `4.0`.
- Changed: renamed `rule-single-line-max-declarations` to `declaration-block-single-line-max-declarations` and changed scope of the single-line to the declaration block.
- Changed: renamed `rule-no-single-line` to `declaration-block-no-single-line` and changed scope of the single-line to the declaration block.
- Changed: renamed the `function-space-after` rule to `function-whitespace-after`.
- Changed: renamed the `comment-space-inside` rule to `comment-whitespace-inside`.
- Changed: renamed the `no-multiple-empty-lines` rule to `max-empty-lines` (takes an `int` as option).
- Changed: `plugins` is now an array instead of an object. And plugins should be created with `stylelint.createPlugin()`.
- Added: cosmiconfig, which means the following:

  - support for YAML `.stylelintrc`
  - support for `stylelint.config.js`
  - support for `stylelint` property in `package.json`
  - alternate config loading system, which stops at the first config found

- Added: asynchronicity to the PostCSS plugin.
- Added: `ignoreFiles` option to config.
- Added: `configFile` option to Node.js API.
- Fixed: `comment-whitespace-inside` now ignores ignores copyright (`/*! `) and sourcemap (`/*# `) comments.
- Fixed: `rule-no-duplicate-properties` now ignores the `src` property.

# 2.3.7

- Fixed: `function-calc-no-unspaced-operator` ignores characters in `$sass` and `@less` variables.
- Fixed: `rule-properties-order` allows comments at the top of groups that expect newlines before them.
- Fixed: `styleSearch()` and the rules it powers will not trip up on single-line (`//`) comments.
- Fixed: `selector-combinator-space-before` now better handles nested selectors starting with combinators.
- Fixed: `rule-properties-order` now deals property with `-moz-osx-font-smoothing`.

# 2.3.6

- Fixed: improved documentation of CLI globbing possibilities.
- Fixed: `rule-properties-order` now accounts for property names containing multiple hyphens.
- Fixed: `rule-properties-order` grouping bug.

# 2.3.5

- Added: error about undefined severities blaming stylelint for the bug.
- Fixed: `selector-pseudo-element-colon-notation` typo in rule name resulting in undefined severity.

# 2.3.4

- Fixed: `dist/` build.

# 2.3.3

- Fixed: `property-whitelist`, `rule-no-duplicate-properties`, and `rule-properties-order` ignore variables (`$sass`, `@less`, and `--custom-property`).
- Fixed: `root-no-standard-properties` ignores `$sass` and `@less` variables.
- Fixed: `comment-empty-line-before` and `comment-space-inside` no longer complain about `//` comments.

# 2.3.2

- Fixed: `number-no-trailing-zeros` no longer flags at-import at-rules.

# 2.3.1

- Fixed: `selector-no-type` no longer flags the *nesting selector* (`&`).

# 2.3.0

- Added: `configFile` option to PostCSS plugin.
- Fixed: `function-parentheses-newline-inside` and `function-parentheses-space-inside` bug with nested functions.

# 2.2.0

- Added: `selector-class-pattern` rule.
- Added: `selector-id-pattern` rule.
- Added: `function-parentheses-newline-inside` rule.
- Added: `"always-single-line"` and `"never-single-line"` options to `function-parentheses-space-inside`.
- Fixed: CLI `syntax` argument bug.

# 2.1.0

- Added: `color-no-hex` rule.
- Added: `color-no-named` rule.
- Added: `function-blacklist` rule.
- Added: `function-whitelist` rule.
- Added: `unit-blacklist` rule.
- Added: `unit-whitelist` rule.
- Added: `property-unit-blacklist` rule.
- Added: `property-unit-whitelist` rule.
- Added: `rule-single-line-max-declarations` rule.
- Added: `max-line-length` rule.
- Added: `first-nested` exception to `comment-empty-line-before`.
- Added: single value options to `*-blacklist` & `-*whitelist` rules e.g. `{ "function-blacklist": "calc"}`
- Added: support for flexible groups to `rule-properties-order`.
- Added: support for an optional empty line between each group to `rule-properties-order`.
- Added: support for mathematical signs in front of Sass and Less variables in `function-calc-no-unspaced-operator`.
- Added: support for arbitrary whitespace after function in `function-space-after`.
- Added: support for arbitrary whitespace at the edge of comments in `comment-space-inside`.
- Fixed: `comment-space-inside` allows any number of asterisks at the beginning and end of comments.
- Fixed: bug causing `{ unspecified: "bottom }"` option not to be applied within `rule-properties-order`.
- Fixed: bug causing `function-comma-*` whitespace rules to improperly judge whether to enforce single- or multi-line options.
- Fixed: bug when loading plugins from an extended config
- Fixed: indentation for function arguments, by ignoring them.

# 2.0.0

- Changed: plugins are now included and configured via a "locator", rather than either being `required` or being inserted directly into the configuration object as a function.
- Added: CLI.
- Added: standalone Node API.
- Added: quiet mode to CLI and Node API.
- Added: support for formatters, including custom ones, to CLI and Node API.
- Added: `string` and `json` formatters.
- Added: support for using `.stylelintrc` JSON file.
- Added: support for extending existing configs using the `extends` property.
- Added: support for SCSS syntax parsing to CLI and Node API.
- Added: `function-comma-newline-after` rule.
- Added: `function-comma-newline-before` rule.
- Added: `"always-single-line"` and `"never-single-line"` options to `function-comma-space-after` rule.
- Added: `"always-single-line"` and `"never-single-line"` options to `function-comma-space-before` rule.

# 1.2.1

- Fixed: the `media-query-list-comma-*` rules now only apply to `@media` statements.

# 1.2.0

- Added: `function-linear-gradient-no-nonstandard-direction` rule.
- Added: `rule-properties-order` now by default ignores the order of properties left out of your specified array; and the options `"top"`, `"bottom"`, and `"ignore"` are provided to change that behavior.
- Added: `rule-properties-order` now looks for roots of hyphenated properties in custom arrays so each extension (e.g. `padding-top` as an extension of `padding`) does not need to be specified individually.
- Added: `"always-single-line"` option to `declaration-colon-space-after`.
- Added: support for declarations directly on root (e.g. Sass variable declarations).
- Fixed: `declaration-colon-newline-after` `"always-multi-line"` warning message.

# 1.1.0

- Added: `declaration-colon-newline-after` rule.
- Added: the `indentation` rule now checks indentation of multi-line at-rule params, unless there's the `except` option of `param`.
- Added: support for end-of-line comments in `selector-list-comma-newline-after`.
- Added: protection against `#${sass-interpolation}` in rules checking for hex colors.
- Added: support for strings (translated to RegExps) in `custom-property-pattern` and `custom-media-pattern`.
- Fixed: bug preventing various rules from registering the correct rule names in their warnings, and therefore also preventing them from being disabled with comments.
- Fixed: the `color-no-invalid-hex` rule no longer flags hashes in `url()` arguments.
- Fixed: rules using `node.raw()` instead of `node.raws` to avoid expected errors.

# 1.0.1

- Fixed: `postcss-selector-parser` updated to improve location accuracy for `selector-no-*` rules.

# 1.0.0

- Removed: compatibility with PostCSS `4.x`.
- Added: compatibility with PostCSS `5.0.2+`.
- Fixed: the accuracy of reported line numbers and columns.

# 0.8.0

- Added: `after-comment` `ignore` option to the `at-rule-empty-line-before` rule.
- Fixed: the `indentation` rule now correctly handles `*` hacks on property names.
- Fixed: the `media-feature-colon-space-after` and `media-feature-colon-space-before` rules now only apply to `@media` statements.
- Fixed: the `rule-no-shorthand-property-overrides` rule message is now consistent with the other messages.

# 0.7.0

- Added: invalid options cause the rule to abort instead of performing meaningless checks.
- Added: special warning for missing required options from `validateOptions()`.

# 0.6.2

- Fixed: npm package no longer includes test files (reducing package size by 500KB).

# 0.6.1

- Fixed: the `rule-properties-order` and `rule-no-duplicate-properties` rules now correctly check inside @rules.

# 0.6.0

- Added: `validateOptions` to `stylelint.utils` for use by authors of custom rules.
- Added: `custom-media-pattern` rule.
- Added: `number-max-precision` rule.

# 0.5.0

- Added: validation of all rule options.

# 0.4.1

- Removed: `ruleTester` from `stylelint.utils` because of the additional dependencies it forces.

# 0.4.0

- Removed: `jsesc` devDependency.
- Added: `rule-no-shorthand-property-overrides` rule.
- Added: `ruleTester` to `stylelint.utils` for use by authors of custom rules.

# 0.3.2

- Fixed: `hierarchicalSelectors` bug in `indentation` rule.

# 0.3.1

- Fixed: `~=` is no longer mistaken for combinator in `selector-combinator-space-*`.

# 0.3.0

- Added: exposure of `report`, `ruleMessages`, and `styleSearch` in `stylelint.utils` for use by external plugin rules.
- Added: plugin rule support.
- Added: `hierarchicalSelectors` option to `indentation` rule.
- Added: `nesting-block-opening-brace-space-before` rule.
- Added: `nesting-block-opening-brace-newline-before` rule.
- Fixed: the `color-hex-case` rule message is now consistent with the `color-hex-length` rule.
- Fixed: the `property-blacklist` rule message is now consistent with the `property-whitelist` rule.
- Fixed: a typo in the `comment-space-inside` rule message.

# 0.2.0

- Added: `color-hex-case` rule.
- Added: `color-hex-length` rule.
- Fixed: formalized selector-indentation-checking within the `indentation` rule.
- Fixed: allow for arbitrary whitespace after the newline in the `selector-list-comma-newline-*` rules.
- Fixed: `selector-combinator-space-*` no longer checks `:nth-child()` arguments.

# 0.1.2

- Fixed: nesting support for the `block-opening-brace-newline-before` rule.
- Fixed: nesting support for the `block-opening-brace-space-before` rule.
- Fixed: nesting support for the `rule-trailing-semicolon` rule.

# 0.1.1

- Fixed: nesting support for the `rule-no-duplicate-properties` rule.
- Fixed: nesting support for the `rule-properties-order` rule.
- Fixed: whitespace rules accommodate Windows CR-LF line endings.

# 0.1.0

- Added: ability to disable rules via comments in the CSS.
- Added: `at-rule-empty-line-before` rule.
- Added: `at-rule-no-vendor-prefix` rule.
- Added: `block-closing-brace-newline-after` rule.
- Added: `block-closing-brace-newline-before` rule.
- Added: `block-closing-brace-space-after` rule.
- Added: `block-closing-brace-space-before` rule.
- Added: `block-no-empty` rule.
- Added: `block-opening-brace-newline-after` rule.
- Added: `block-opening-brace-newline-before` rule.
- Added: `block-opening-brace-space-after` rule.
- Added: `block-opening-brace-space-before` rule.
- Added: `color-no-invalid-hex` rule.
- Added: `comment-empty-line-before` rule.
- Added: `comment-space-inside` rule.
- Added: `custom-property-no-outside-root` rule.
- Added: `custom-property-pattern` rule.
- Added: `declaration-bang-space-after` rule.
- Added: `declaration-bang-space-before` rule.
- Added: `declaration-block-semicolon-newline-after` rule.
- Added: `declaration-block-semicolon-newline-before` rule.
- Added: `declaration-block-semicolon-space-after` rule.
- Added: `declaration-block-semicolon-space-before` rule.
- Added: `declaration-colon-space-after` rule.
- Added: `declaration-colon-space-before` rule.
- Added: `declaration-no-important` rule.
- Added: `function-calc-no-unspaced-operator` rule.
- Added: `function-comma-space-after` rule.
- Added: `function-comma-space-before` rule.
- Added: `function-parentheses-space-inside` rule.
- Added: `function-space-after` rule.
- Added: `function-url-quotes` rule.
- Added: `indentation` rule.
- Added: `media-feature-colon-space-after` rule.
- Added: `media-feature-colon-space-before` rule.
- Added: `media-feature-name-no-vendor-prefix` rule.
- Added: `media-feature-range-operator-space-after` rule.
- Added: `media-feature-range-operator-space-before` rule.
- Added: `media-query-list-comma-newline-after` rule.
- Added: `media-query-list-comma-newline-before` rule.
- Added: `media-query-list-comma-space-after` rule.
- Added: `media-query-list-comma-space-before` rule.
- Added: `media-query-parentheses-space-inside` rule.
- Added: `no-eol-whitespace` rule.
- Added: `no-missing-eof-newline` rule.
- Added: `no-multiple-empty-lines` rule.
- Added: `number-leading-zero` rule.
- Added: `number-no-trailing-zeros` rule.
- Added: `number-zero-length-no-unit` rule.
- Added: `property-blacklist` rule.
- Added: `property-no-vendor-prefix` rule.
- Added: `property-whitelist` rule.
- Added: `root-no-standard-properties` rule.
- Added: `rule-nested-empty-line-before` rule.
- Added: `rule-no-duplicate-properties` rule.
- Added: `rule-no-single-line` rule.
- Added: `rule-non-nested-empty-line-before` rule.
- Added: `rule-properties-order` rule.
- Added: `rule-trailing-semicolon` rule.
- Added: `selector-combinator-space-after` rule.
- Added: `selector-combinator-space-before` rule.
- Added: `selector-list-comma-newline-after` rule.
- Added: `selector-list-comma-newline-before` rule.
- Added: `selector-list-comma-space-after` rule.
- Added: `selector-list-comma-space-before` rule.
- Added: `selector-no-attribute` rule.
- Added: `selector-no-combinator` rule.
- Added: `selector-no-id` rule.
- Added: `selector-no-type` rule.
- Added: `selector-no-universal` rule.
- Added: `selector-no-vendor-prefix` rule.
- Added: `selector-pseudo-element-colon-notation` rule.
- Added: `selector-root-no-composition` rule.
- Added: `string-quotes` rule.
- Added: `value-list-comma-newline-after` rule.
- Added: `value-list-comma-newline-before` rule.
- Added: `value-list-comma-space-after` rule.
- Added: `value-list-comma-space-before` rule.
- Added: `value-no-vendor-prefix` rule.<|MERGE_RESOLUTION|>--- conflicted
+++ resolved
@@ -1,11 +1,8 @@
 # Head
 
 - Added: support for overlapping `stylelint-disable` commands.
-<<<<<<< HEAD
 - Fixed: `max-nesting-depth` does not warn about blockless at-rules.
-=======
 - Fixed: `no-indistinguishable-colors` no longer errors on color functions containing spaces e.g. `rgb(0, 0, 0)`.
->>>>>>> 040c11d5
 
 # 4.5.1
 
